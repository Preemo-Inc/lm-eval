--- conflicted
+++ resolved
@@ -35,11 +35,8 @@
 from . import logiqa
 from . import hendrycks_test
 from . import hendrycks_math
-<<<<<<< HEAD
 from . import cbt
-=======
 from . import lambada_cloze
->>>>>>> eec18018
 
 ########################################
 # Translation tasks
@@ -96,12 +93,10 @@
     "coqa": coqa.CoQA,
     "drop": drop.DROP,
     "lambada": lambada.LAMBADA,
-<<<<<<< HEAD
+    "lambada_cloze": lambada_cloze.LAMBADA_cloze,
     "cbt-cn": cbt.CBTCN,
     "cbt-ne": cbt.CBTNE,
-=======
-    "lambada_cloze": lambada_cloze.LAMBADA_cloze,
->>>>>>> eec18018
+
     "piqa": piqa.PiQA,
 
     # Science related
